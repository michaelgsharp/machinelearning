--- conflicted
+++ resolved
@@ -182,15 +182,10 @@
             // Create a matrix factorization trainer which may consume "Value" as the training label, "MatrixColumnIndex" as the
             // matrix's column index, and "MatrixRowIndex" as the matrix's row index.
             var mlContext = new MLContext(seed: 1, conc: 1);
-<<<<<<< HEAD
-            var pipeline = new MatrixFactorizationTrainer(mlContext, nameof(MatrixElement.Value),
-                nameof(MatrixElement.MatrixColumnIndex), nameof(MatrixElement.MatrixRowIndex),
-=======
             var pipeline = mlContext.Recommendation().Trainers.MatrixFactorization(
                 nameof(MatrixElement.MatrixColumnIndex),
                 nameof(MatrixElement.MatrixRowIndex),
                 nameof(MatrixElement.Value),
->>>>>>> 1ad24e11
                 advancedSettings: s =>
                 {
                     s.NumIterations = 10;
@@ -217,11 +212,7 @@
             var prediction = model.Transform(dataView);
 
             // Calculate regression matrices for the prediction result
-<<<<<<< HEAD
-            var metrics = mlContext.Regression.Evaluate(prediction, label: nameof(MatrixElement.Value),
-=======
             var metrics = mlContext.Recommendation().Evaluate(prediction, label: nameof(MatrixElement.Value),
->>>>>>> 1ad24e11
                 score: nameof(MatrixElementForScore.Score));
 
             // Native test. Just check the pipeline runs.
@@ -238,8 +229,6 @@
             // Feed the test data into the model and then iterate through all predictions.
             foreach (var pred in model.Transform(testDataView).AsEnumerable<MatrixElementForScore>(mlContext, false))
                 Assert.True(pred.Score != 0);
-<<<<<<< HEAD
-=======
         }
 
         internal class MatrixElementZeroBased
@@ -451,7 +440,6 @@
             CompareNumbersWithTolerance(0.982391, testResults[0].Score, digitsOfPrecision: 5);
             // Negative example (i.e., examples can not be found in dataMatrix) is close to 0.15 (specified by s.C = 0.15 in the trainer).
             CompareNumbersWithTolerance(0.141411, testResults[1].Score, digitsOfPrecision: 5);
->>>>>>> 1ad24e11
         }
     }
 }