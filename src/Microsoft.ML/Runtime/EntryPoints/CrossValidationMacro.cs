// Licensed to the .NET Foundation under one or more agreements.
// The .NET Foundation licenses this file to you under the MIT license.
// See the LICENSE file in the project root for more information.

using System.Collections.Generic;
using System.Linq;
using Microsoft.ML.Runtime;
using Microsoft.ML.Runtime.CommandLine;
using Microsoft.ML.Runtime.Data;
using Microsoft.ML.Runtime.EntryPoints;
using Microsoft.ML.Runtime.Internal.Utilities;
using Newtonsoft.Json.Linq;

[assembly: LoadableClass(typeof(void), typeof(CrossValidationMacro), null, typeof(SignatureEntryPointModule), "CrossValidationMacro")]

namespace Microsoft.ML.Runtime.EntryPoints
{

    /// <summary>
    /// This macro entry point implements cross validation.
    /// </summary>
    public static class CrossValidationMacro
    {
        public sealed class SubGraphInput
        {
            [Argument(ArgumentType.Required, HelpText = "The data to be used for training", SortOrder = 1)]
            public Var<IDataView> Data;
        }

        public sealed class SubGraphOutput
        {
            [Argument(ArgumentType.AtMostOnce, HelpText = "The predictor model", SortOrder = 1)]
            public Var<IPredictorModel> PredictorModel;

            [Argument(ArgumentType.AtMostOnce, HelpText = "The transform model", SortOrder = 2)]
            public Var<ITransformModel> TransformModel;
        }

        public sealed class Arguments
        {
            // This is the data used in the cross validation. It will be split into k folds
            // and a model will be trained and evaluated for each fold.
            [TlcModule.OptionalInput]
            [Argument(ArgumentType.Required, HelpText = "The data set", SortOrder = 1)]
            public IDataView Data;

            [TlcModule.OptionalInput]
            [Argument(ArgumentType.AtMostOnce, HelpText = "The transform model from the pipeline before this command. " +
                "It gets included in the Output.PredictorModel.", SortOrder = 2)]
            public ITransformModel TransformModel;

            // This is the subgraph that describes how to train a model for each fold. It should
            // accept one IDataView input and output one IPredictorModel output (see Inputs and Outputs).
            [Argument(ArgumentType.Required, HelpText = "The training subgraph", SortOrder = 3)]
            public JArray Nodes;

            // This is the subgraph input, that shows that the subgraph should only require one
            // IDataView as input and indicates the variable name (in the subgraph) for it.
            [Argument(ArgumentType.Required, HelpText = "The training subgraph inputs", SortOrder = 4)]
            public SubGraphInput Inputs = new SubGraphInput();

            // This is the subgraph output, that shows that the subgraph should produce one
            // IPredictorModel as output and indicates the variable name (in the subgraph) for it.
            [Argument(ArgumentType.Required, HelpText = "The training subgraph outputs", SortOrder = 5)]
            public SubGraphOutput Outputs = new SubGraphOutput();

            // For splitting the data into folds, this column is used for grouping rows and makes sure
            // that a group of rows is not split among folds.
            [Argument(ArgumentType.AtMostOnce, HelpText = "Column to use for stratification", ShortName = "strat", SortOrder = 6)]
            public string StratificationColumn;

            // The number of folds to generate.
            [Argument(ArgumentType.AtMostOnce, HelpText = "Number of folds in k-fold cross-validation", ShortName = "k", SortOrder = 7)]
            public int NumFolds = 2;

            // REVIEW: suggest moving to subcomponents for evaluators, to allow for different parameters on the evaluators
            // (and the same for the TrainTest macro). I currently do not know how to do this, so this should be revisited in the future.
            [Argument(ArgumentType.Required, HelpText = "Specifies the trainer kind, which determines the evaluator to be used.", SortOrder = 8)]
            public MacroUtils.TrainerKinds Kind = MacroUtils.TrainerKinds.SignatureBinaryClassifierTrainer;

<<<<<<< HEAD
            [Argument(ArgumentType.LastOccurenceWins, HelpText = "Column to use for labels", ShortName = "lab", SortOrder = 10)]
            public string LabelColumn = DefaultColumnNames.Label;

            [Argument(ArgumentType.LastOccurenceWins, HelpText = "Column to use for example weight", ShortName = "weight", SortOrder = 11)]
            public Optional<string> WeightColumn = Optional<string>.Implicit(DefaultColumnNames.Weight);

            [Argument(ArgumentType.LastOccurenceWins, HelpText = "Column to use for grouping", ShortName = "group", SortOrder = 12)]
            public Optional<string> GroupColumn = Optional<string>.Implicit(DefaultColumnNames.GroupId);
=======
            [Argument(ArgumentType.AtMostOnce, HelpText = "Column to use for labels", ShortName = "lab", SortOrder = 9)]
            public string LabelColumn = DefaultColumnNames.Label;

            [Argument(ArgumentType.AtMostOnce, HelpText = "Column to use for example weight", ShortName = "weight", SortOrder = 10)]
            public Optional<string> WeightColumn = Optional<string>.Implicit(DefaultColumnNames.Weight);

            [Argument(ArgumentType.AtMostOnce, HelpText = "Column to use for grouping", ShortName = "group", SortOrder = 11)]
            public Optional<string> GroupColumn = Optional<string>.Implicit(DefaultColumnNames.GroupId);

            [Argument(ArgumentType.AtMostOnce, HelpText = "Name column name", ShortName = "name", SortOrder = 12)]
            public Optional<string> NameColumn = Optional<string>.Implicit(DefaultColumnNames.Name);
>>>>>>> ae13dbb1
        }

        // REVIEW: This output would be much better as an array of CommonOutputs.ClassificationEvaluateOutput,
        // but that requires changes in the entry points infrastructure to support structs in the output classes.
        public sealed class Output
        {
            [TlcModule.Output(Desc = "The final model including the trained predictor model and the model from the transforms, " +
                "provided as the Input.TransformModel.", SortOrder = 1)]
            public IPredictorModel[] PredictorModel;

            [TlcModule.Output(Desc = "The final model including the trained predictor model and the model from the transforms, " +
                "provided as the Input.TransformModel.", SortOrder = 2)]
            public ITransformModel[] TransformModel;

            [TlcModule.Output(Desc = "Warning dataset", SortOrder = 3)]
            public IDataView Warnings;

            [TlcModule.Output(Desc = "Overall metrics dataset", SortOrder = 4)]
            public IDataView OverallMetrics;

            [TlcModule.Output(Desc = "Per instance metrics dataset", SortOrder = 5)]
            public IDataView PerInstanceMetrics;

            [TlcModule.Output(Desc = "Confusion matrix dataset", SortOrder = 6)]
            public IDataView ConfusionMatrix;
        }

        public sealed class CombineMetricsInput
        {
            [Argument(ArgumentType.Multiple, HelpText = "Overall metrics datasets", SortOrder = 1)]
            public IDataView[] OverallMetrics;

            [Argument(ArgumentType.Multiple, HelpText = "Per instance metrics datasets", SortOrder = 2)]
            public IDataView[] PerInstanceMetrics;

            [Argument(ArgumentType.Multiple, HelpText = "Confusion matrix datasets", SortOrder = 3)]
            public IDataView[] ConfusionMatrix;

            [Argument(ArgumentType.Multiple, HelpText = "Warning datasets", SortOrder = 4)]
            public IDataView[] Warnings;

            [Argument(ArgumentType.AtMostOnce, HelpText = "The label column name", ShortName = "Label", SortOrder = 6)]
            public string LabelColumn = DefaultColumnNames.Label;

<<<<<<< HEAD
            [Argument(ArgumentType.LastOccurenceWins, HelpText = "Column to use for example weight", ShortName = "weight", SortOrder = 6)]
            public Optional<string> WeightColumn = Optional<string>.Implicit(DefaultColumnNames.Weight);

            [Argument(ArgumentType.LastOccurenceWins, HelpText = "Column to use for grouping", ShortName = "group", SortOrder = 12)]
            public Optional<string> GroupColumn = Optional<string>.Implicit(DefaultColumnNames.GroupId);

            [Argument(ArgumentType.Required, HelpText = "Specifies the trainer kind, which determines the evaluator to be used.", SortOrder = 6)]
=======
            [Argument(ArgumentType.AtMostOnce, HelpText = "Column to use for example weight", ShortName = "weight", SortOrder = 7)]
            public Optional<string> WeightColumn = Optional<string>.Implicit(DefaultColumnNames.Weight);

            [Argument(ArgumentType.AtMostOnce, HelpText = "Column to use for grouping", ShortName = "group", SortOrder = 8)]
            public Optional<string> GroupColumn = Optional<string>.Implicit(DefaultColumnNames.GroupId);

            [Argument(ArgumentType.AtMostOnce, HelpText = "Name column name", ShortName = "name", SortOrder = 9)]
            public Optional<string> NameColumn = Optional<string>.Implicit(DefaultColumnNames.Name);

            [Argument(ArgumentType.Required, HelpText = "Specifies the trainer kind, which determines the evaluator to be used.", SortOrder = 5)]
>>>>>>> ae13dbb1
            public MacroUtils.TrainerKinds Kind = MacroUtils.TrainerKinds.SignatureBinaryClassifierTrainer;
        }

        public sealed class CombinedOutput
        {
            [TlcModule.Output(Desc = "Warning dataset", SortOrder = 1)]
            public IDataView Warnings;

            [TlcModule.Output(Desc = "Overall metrics dataset", SortOrder = 2)]
            public IDataView OverallMetrics;

            [TlcModule.Output(Desc = "Per instance metrics dataset", SortOrder = 3)]
            public IDataView PerInstanceMetrics;

            [TlcModule.Output(Desc = "Confusion matrix dataset", SortOrder = 4)]
            public IDataView ConfusionMatrix;
        }

        [TlcModule.EntryPoint(Desc = "Cross validation for general learning", Name = "Models.CrossValidator")]
        public static CommonOutputs.MacroOutput<Output> CrossValidate(
            IHostEnvironment env,
            Arguments input,
            EntryPointNode node)
        {
            env.CheckValue(input, nameof(input));

            // This will be the final resulting list of nodes that is returned from the macro.
            var subGraphNodes = new List<EntryPointNode>();

            //the input transform model
            VariableBinding transformModelVarName = null;
            if (input.TransformModel != null)
                transformModelVarName = node.GetInputVariable(nameof(input.TransformModel));

            // Split the input data into folds.
            var exp = new Experiment(env);
            var cvSplit = new Models.CrossValidatorDatasetSplitter();
            cvSplit.Data.VarName = node.GetInputVariable("Data").ToJson();
            cvSplit.NumFolds = input.NumFolds;
            cvSplit.StratificationColumn = input.StratificationColumn;
            var cvSplitOutput = exp.Add(cvSplit);
            subGraphNodes.AddRange(EntryPointNode.ValidateNodes(env, node.Context, exp.GetNodes(), node.Catalog));

            var predModelVars = new Var<IPredictorModel>[input.NumFolds];
            var transformModelVars = new Var<ITransformModel>[input.NumFolds];
            var inputTransformModelVars = new Var<IPredictorModel>[input.NumFolds];
            var warningsVars = new Var<IDataView>[input.NumFolds];
            var overallMetricsVars = new Var<IDataView>[input.NumFolds];
            var instanceMetricsVars = new Var<IDataView>[input.NumFolds];
            var confusionMatrixVars = new Var<IDataView>[input.NumFolds];
            // Instantiate the subgraph for each fold.
            for (int k = 0; k < input.NumFolds; k++)
            {
                // Parse the nodes in input.Nodes into a temporary run context.
                var context = new RunContext(env);
                var graph = EntryPointNode.ValidateNodes(env, context, input.Nodes, node.Catalog);

                // Rename all the variables such that they don't conflict with the ones in the outer run context.
                var mapping = new Dictionary<string, string>();
                foreach (var entryPointNode in graph)
                    entryPointNode.RenameAllVariables(mapping);

                // Instantiate a TrainTest entry point for this fold.
                var args = new TrainTestMacro.Arguments
                {
                    Nodes = new JArray(graph.Select(n => n.ToJson()).ToArray()),
                    TransformModel = null,
                    LabelColumn = input.LabelColumn,
                    GroupColumn = input.GroupColumn,
<<<<<<< HEAD
                    WeightColumn = input.WeightColumn
=======
                    WeightColumn = input.WeightColumn,
                    NameColumn = input.NameColumn
>>>>>>> ae13dbb1
                };

                if (transformModelVarName != null)
                    args.TransformModel = new Var<ITransformModel> { VarName = transformModelVarName.VariableName };

                args.Inputs.Data = new Var<IDataView>
                {
                    VarName = mapping[input.Inputs.Data.VarName]
                };

                if (input.Outputs.PredictorModel != null && mapping.ContainsKey(input.Outputs.PredictorModel.VarName))
                {
                    args.Outputs.PredictorModel = new Var<IPredictorModel>
                    {
                        VarName = mapping[input.Outputs.PredictorModel.VarName]
                    };
                }
                else
                    args.Outputs.PredictorModel = null;

                if (input.Outputs.TransformModel != null && mapping.ContainsKey(input.Outputs.TransformModel.VarName))
                {
                    args.Outputs.TransformModel = new Var<ITransformModel>
                    {
                        VarName = mapping[input.Outputs.TransformModel.VarName]
                    };
                }
                else
                    args.Outputs.TransformModel = null;

                // Set train/test trainer kind to match.
                args.Kind = input.Kind;

                // Set the input bindings for the TrainTest entry point.
                var inputBindingMap = new Dictionary<string, List<ParameterBinding>>();
                var inputMap = new Dictionary<ParameterBinding, VariableBinding>();
                var trainingData = new SimpleParameterBinding(nameof(args.TrainingData));
                inputBindingMap.Add(nameof(args.TrainingData), new List<ParameterBinding> { trainingData });
                inputMap.Add(trainingData, new ArrayIndexVariableBinding(cvSplitOutput.TrainData.VarName, k));
                var testingData = new SimpleParameterBinding(nameof(args.TestingData));
                inputBindingMap.Add(nameof(args.TestingData), new List<ParameterBinding> { testingData });
                inputMap.Add(testingData, new ArrayIndexVariableBinding(cvSplitOutput.TestData.VarName, k));
                var outputMap = new Dictionary<string, string>();
                var transformModelVar = new Var<ITransformModel>();
                var predModelVar = new Var<IPredictorModel>();
                if (input.Outputs.PredictorModel == null)
                {
                    outputMap.Add(nameof(TrainTestMacro.Output.TransformModel), transformModelVar.VarName);
                    transformModelVars[k] = transformModelVar;
                    ML.Transforms.ModelCombiner.Output modelCombineOutput = null;
                    if (transformModelVarName != null && transformModelVarName.VariableName != null)
                    {
                        var modelCombine = new ML.Transforms.ModelCombiner
                        {
                            Models = new ArrayVar<ITransformModel>(
                                new Var<ITransformModel>[] {
                                    new Var<ITransformModel> { VarName = transformModelVarName.VariableName },
                                    transformModelVar }
                                )
                        };

                        exp.Reset();
                        modelCombineOutput = exp.Add(modelCombine);
                        subGraphNodes.AddRange(EntryPointNode.ValidateNodes(env, node.Context, exp.GetNodes(), node.Catalog));
                        transformModelVars[k] = modelCombineOutput.OutputModel;
                    }
                }
                else
                {
                    outputMap.Add(nameof(TrainTestMacro.Output.PredictorModel), predModelVar.VarName);
                    predModelVars[k] = predModelVar;
                    ML.Transforms.TwoHeterogeneousModelCombiner.Output modelCombineOutput = null;
                    if (transformModelVarName != null && transformModelVarName.VariableName != null)
                    {
                        var modelCombine = new ML.Transforms.TwoHeterogeneousModelCombiner
                        {
                            TransformModel = { VarName = transformModelVarName.VariableName },
                            PredictorModel = predModelVar
                        };

                        exp.Reset();
                        modelCombineOutput = exp.Add(modelCombine);
                        subGraphNodes.AddRange(EntryPointNode.ValidateNodes(env, node.Context, exp.GetNodes(), node.Catalog));
                        predModelVars[k] = modelCombineOutput.PredictorModel;
                    }
                }

                var warningVar = new Var<IDataView>();
                outputMap.Add(nameof(TrainTestMacro.Output.Warnings), warningVar.VarName);
                warningsVars[k] = warningVar;
                var overallMetric = new Var<IDataView>();
                outputMap.Add(nameof(TrainTestMacro.Output.OverallMetrics), overallMetric.VarName);
                overallMetricsVars[k] = overallMetric;
                var instanceMetric = new Var<IDataView>();
                outputMap.Add(nameof(TrainTestMacro.Output.PerInstanceMetrics), instanceMetric.VarName);
                instanceMetricsVars[k] = instanceMetric;
                var confusionMatrix = new Var<IDataView>();
                outputMap.Add(nameof(TrainTestMacro.Output.ConfusionMatrix), confusionMatrix.VarName);
                confusionMatrixVars[k] = confusionMatrix;
                const string trainTestEvaluatorMacroEntryPoint = "Models.TrainTestEvaluator";
                subGraphNodes.Add(EntryPointNode.Create(env, trainTestEvaluatorMacroEntryPoint, args, node.Catalog, node.Context, inputBindingMap, inputMap, outputMap));
            }

            exp.Reset();

            // Convert predictors from all folds into an array of predictors.

            if (input.Outputs.PredictorModel == null)
            {
                var outModels = new ML.Data.TransformModelArrayConverter
                {
                    TransformModel = new ArrayVar<ITransformModel>(transformModelVars)
                };
                var outModelsOutput = new ML.Data.TransformModelArrayConverter.Output();
                outModelsOutput.OutputModel.VarName = node.GetOutputVariableName(nameof(Output.TransformModel));
                exp.Add(outModels, outModelsOutput);
            }
            else
            {
                var outModels = new ML.Data.PredictorModelArrayConverter
                {
                    Model = new ArrayVar<IPredictorModel>(predModelVars)
                };
                var outModelsOutput = new ML.Data.PredictorModelArrayConverter.Output();
                outModelsOutput.OutputModel.VarName = node.GetOutputVariableName(nameof(Output.PredictorModel));
                exp.Add(outModels, outModelsOutput);
            }

            // Convert warnings data views from all folds into an array of data views.
            var warnings = new ML.Data.IDataViewArrayConverter
            {
                Data = new ArrayVar<IDataView>(warningsVars)
            };
            var warningsOutput = new ML.Data.IDataViewArrayConverter.Output();
            exp.Add(warnings, warningsOutput);

            // Convert overall metrics data views from all folds into an array of data views.
            var overallMetrics = new ML.Data.IDataViewArrayConverter
            {
                Data = new ArrayVar<IDataView>(overallMetricsVars)
            };
            var overallMetricsOutput = new ML.Data.IDataViewArrayConverter.Output();
            exp.Add(overallMetrics, overallMetricsOutput);

            // Convert per instance data views from all folds into an array of data views.
            var instanceMetrics = new ML.Data.IDataViewArrayConverter
            {
                Data = new ArrayVar<IDataView>(instanceMetricsVars)
            };
            var instanceMetricsOutput = new ML.Data.IDataViewArrayConverter.Output();
            exp.Add(instanceMetrics, instanceMetricsOutput);

            ML.Data.IDataViewArrayConverter.Output confusionMatricesOutput = null;
            if (input.Kind == MacroUtils.TrainerKinds.SignatureBinaryClassifierTrainer ||
                input.Kind == MacroUtils.TrainerKinds.SignatureMultiClassClassifierTrainer)
            {
                // Convert confusion matrix data views from all folds into an array of data views.
                var confusionMatrices = new ML.Data.IDataViewArrayConverter
                {
                    Data = new ArrayVar<IDataView>(confusionMatrixVars)
                };
                confusionMatricesOutput = new ML.Data.IDataViewArrayConverter.Output();
                exp.Add(confusionMatrices, confusionMatricesOutput);
            }

            var combineArgs = new CombineMetricsInput();
            combineArgs.Kind = input.Kind;
            combineArgs.LabelColumn = input.LabelColumn;
            combineArgs.WeightColumn = input.WeightColumn;
            combineArgs.GroupColumn = input.GroupColumn;
<<<<<<< HEAD
=======
            combineArgs.NameColumn = input.NameColumn;
>>>>>>> ae13dbb1

            // Set the input bindings for the CombineMetrics entry point.
            var combineInputBindingMap = new Dictionary<string, List<ParameterBinding>>();
            var combineInputMap = new Dictionary<ParameterBinding, VariableBinding>();

            var warningsArray = new SimpleParameterBinding(nameof(combineArgs.Warnings));
            combineInputBindingMap.Add(nameof(combineArgs.Warnings), new List<ParameterBinding> { warningsArray });
            combineInputMap.Add(warningsArray, new SimpleVariableBinding(warningsOutput.OutputData.VarName));
            var overallArray = new SimpleParameterBinding(nameof(combineArgs.OverallMetrics));
            combineInputBindingMap.Add(nameof(combineArgs.OverallMetrics), new List<ParameterBinding> { overallArray });
            combineInputMap.Add(overallArray, new SimpleVariableBinding(overallMetricsOutput.OutputData.VarName));
            var combinePerInstArray = new SimpleParameterBinding(nameof(combineArgs.PerInstanceMetrics));
            combineInputBindingMap.Add(nameof(combineArgs.PerInstanceMetrics), new List<ParameterBinding> { combinePerInstArray });
            combineInputMap.Add(combinePerInstArray, new SimpleVariableBinding(instanceMetricsOutput.OutputData.VarName));
            if (confusionMatricesOutput != null)
            {
                var combineConfArray = new SimpleParameterBinding(nameof(combineArgs.ConfusionMatrix));
                combineInputBindingMap.Add(nameof(combineArgs.ConfusionMatrix), new List<ParameterBinding> { combineConfArray });
                combineInputMap.Add(combineConfArray, new SimpleVariableBinding(confusionMatricesOutput.OutputData.VarName));
            }

            var combineOutputMap = new Dictionary<string, string>();
            var combineWarningVar = new Var<IDataView>();
            combineWarningVar.VarName = node.GetOutputVariableName(nameof(Output.Warnings));
            combineOutputMap.Add(nameof(Output.Warnings), combineWarningVar.VarName);
            var combineOverallMetric = new Var<IDataView>();
            combineOverallMetric.VarName = node.GetOutputVariableName(nameof(Output.OverallMetrics));
            combineOutputMap.Add(nameof(Output.OverallMetrics), combineOverallMetric.VarName);
            var combineInstanceMetric = new Var<IDataView>();
            combineInstanceMetric.VarName = node.GetOutputVariableName(nameof(Output.PerInstanceMetrics));
            combineOutputMap.Add(nameof(Output.PerInstanceMetrics), combineInstanceMetric.VarName);
            if (confusionMatricesOutput != null)
            {
                var combineConfusionMatrix = new Var<IDataView>();
                combineConfusionMatrix.VarName = node.GetOutputVariableName(nameof(Output.ConfusionMatrix));
                combineOutputMap.Add(nameof(TrainTestMacro.Output.ConfusionMatrix), combineConfusionMatrix.VarName);
            }
            subGraphNodes.AddRange(EntryPointNode.ValidateNodes(env, node.Context, exp.GetNodes(), node.Catalog));
            subGraphNodes.Add(EntryPointNode.Create(env, "Models.CrossValidationResultsCombiner", combineArgs, node.Catalog, node.Context, combineInputBindingMap, combineInputMap, combineOutputMap));
            return new CommonOutputs.MacroOutput<Output>() { Nodes = subGraphNodes };
        }

        [TlcModule.EntryPoint(Desc = "Combine the metric data views returned from cross validation.", Name = "Models.CrossValidationResultsCombiner")]
        public static CombinedOutput CombineMetrics(IHostEnvironment env, CombineMetricsInput input)
        {
            var eval = GetEvaluator(env, input.Kind);

            var perInst = EvaluateUtils.ConcatenatePerInstanceDataViews(env, eval, true, true, input.PerInstanceMetrics.Select(
<<<<<<< HEAD
                idv => RoleMappedData.CreateOpt(idv, new[]
                {
                    RoleMappedSchema.CreatePair(RoleMappedSchema.ColumnRole.Label, input.LabelColumn),
                    RoleMappedSchema.CreatePair(RoleMappedSchema.ColumnRole.Weight, input.WeightColumn.Value),
                    RoleMappedSchema.CreatePair(RoleMappedSchema.ColumnRole.Group, input.GroupColumn.Value)
                })).ToArray(),
=======
                idv => new RoleMappedData(idv, opt: true,
                    RoleMappedSchema.ColumnRole.Label.Bind(input.LabelColumn),
                    RoleMappedSchema.ColumnRole.Weight.Bind(input.WeightColumn.Value),
                    RoleMappedSchema.ColumnRole.Group.Bind(input.GroupColumn),
                    RoleMappedSchema.ColumnRole.Name.Bind(input.NameColumn.Value))).ToArray(),
>>>>>>> ae13dbb1
                out var variableSizeVectorColumnNames);

            var warnings = input.Warnings != null ? new List<IDataView>(input.Warnings) : new List<IDataView>();
            if (variableSizeVectorColumnNames.Length > 0)
            {
                var dvBldr = new ArrayDataViewBuilder(env);
                var warn = $"Detected columns of variable length: {string.Join(", ", variableSizeVectorColumnNames)}." +
                    $" Consider setting collateMetrics- for meaningful per-Folds results.";
                dvBldr.AddColumn(MetricKinds.ColumnNames.WarningText, TextType.Instance, new DvText(warn));
                warnings.Add(dvBldr.GetDataView());
            }

            env.Assert(Utils.Size(perInst) == 1);

            var overall = eval.GetOverallResults(input.OverallMetrics);
            overall = EvaluateUtils.CombineFoldMetricsDataViews(env, overall, input.OverallMetrics.Length);

            IDataView conf = null;
            if (Utils.Size(input.ConfusionMatrix) > 0)
            {
                EvaluateUtils.ReconcileSlotNames<double>(env, input.ConfusionMatrix, MetricKinds.ColumnNames.Count, NumberType.R8);

                for (int i = 0; i < input.ConfusionMatrix.Length; i++)
                {
                    var idv = input.ConfusionMatrix[i];
                    // Find the old Count column and drop it.
                    for (int col = 0; col < idv.Schema.ColumnCount; col++)
                    {
                        if (idv.Schema.IsHidden(col) &&
                            idv.Schema.GetColumnName(col).Equals(MetricKinds.ColumnNames.Count))
                        {
                            input.ConfusionMatrix[i] = new ChooseColumnsByIndexTransform(env,
                                new ChooseColumnsByIndexTransform.Arguments() { Drop = true, Index = new[] { col } }, idv);
                            break;
                        }
                    }
                }

                conf = EvaluateUtils.ConcatenateOverallMetrics(env, input.ConfusionMatrix);
            }

            var warningsIdv = warnings.Count > 0 ? AppendRowsDataView.Create(env, warnings[0].Schema, warnings.ToArray()) : null;

            return new CombinedOutput()
            {
                PerInstanceMetrics = perInst[0],
                OverallMetrics = overall,
                ConfusionMatrix = conf,
                Warnings = warningsIdv
            };
        }

        private static IMamlEvaluator GetEvaluator(IHostEnvironment env, MacroUtils.TrainerKinds kind)
        {
            switch (kind)
            {
                case MacroUtils.TrainerKinds.SignatureBinaryClassifierTrainer:
                    return new BinaryClassifierMamlEvaluator(env, new BinaryClassifierMamlEvaluator.Arguments());
                case MacroUtils.TrainerKinds.SignatureMultiClassClassifierTrainer:
                    return new MultiClassMamlEvaluator(env, new MultiClassMamlEvaluator.Arguments());
                case MacroUtils.TrainerKinds.SignatureRegressorTrainer:
                    return new RegressionMamlEvaluator(env, new RegressionMamlEvaluator.Arguments());
                case MacroUtils.TrainerKinds.SignatureRankerTrainer:
                    return new RankerMamlEvaluator(env, new RankerMamlEvaluator.Arguments());
                case MacroUtils.TrainerKinds.SignatureAnomalyDetectorTrainer:
                    return new AnomalyDetectionMamlEvaluator(env, new AnomalyDetectionMamlEvaluator.Arguments());
                case MacroUtils.TrainerKinds.SignatureClusteringTrainer:
                    return new ClusteringMamlEvaluator(env, new ClusteringMamlEvaluator.Arguments());
                case MacroUtils.TrainerKinds.SignatureMultiOutputRegressorTrainer:
                    return new MultiOutputRegressionMamlEvaluator(env, new MultiOutputRegressionMamlEvaluator.Arguments());
                default:
                    throw env.ExceptParam(nameof(kind), $"Trainer kind {kind} does not have an evaluator");
            }
        }
    }
}<|MERGE_RESOLUTION|>--- conflicted
+++ resolved
@@ -78,16 +78,6 @@
             [Argument(ArgumentType.Required, HelpText = "Specifies the trainer kind, which determines the evaluator to be used.", SortOrder = 8)]
             public MacroUtils.TrainerKinds Kind = MacroUtils.TrainerKinds.SignatureBinaryClassifierTrainer;
 
-<<<<<<< HEAD
-            [Argument(ArgumentType.LastOccurenceWins, HelpText = "Column to use for labels", ShortName = "lab", SortOrder = 10)]
-            public string LabelColumn = DefaultColumnNames.Label;
-
-            [Argument(ArgumentType.LastOccurenceWins, HelpText = "Column to use for example weight", ShortName = "weight", SortOrder = 11)]
-            public Optional<string> WeightColumn = Optional<string>.Implicit(DefaultColumnNames.Weight);
-
-            [Argument(ArgumentType.LastOccurenceWins, HelpText = "Column to use for grouping", ShortName = "group", SortOrder = 12)]
-            public Optional<string> GroupColumn = Optional<string>.Implicit(DefaultColumnNames.GroupId);
-=======
             [Argument(ArgumentType.AtMostOnce, HelpText = "Column to use for labels", ShortName = "lab", SortOrder = 9)]
             public string LabelColumn = DefaultColumnNames.Label;
 
@@ -99,7 +89,6 @@
 
             [Argument(ArgumentType.AtMostOnce, HelpText = "Name column name", ShortName = "name", SortOrder = 12)]
             public Optional<string> NameColumn = Optional<string>.Implicit(DefaultColumnNames.Name);
->>>>>>> ae13dbb1
         }
 
         // REVIEW: This output would be much better as an array of CommonOutputs.ClassificationEvaluateOutput,
@@ -144,15 +133,6 @@
             [Argument(ArgumentType.AtMostOnce, HelpText = "The label column name", ShortName = "Label", SortOrder = 6)]
             public string LabelColumn = DefaultColumnNames.Label;
 
-<<<<<<< HEAD
-            [Argument(ArgumentType.LastOccurenceWins, HelpText = "Column to use for example weight", ShortName = "weight", SortOrder = 6)]
-            public Optional<string> WeightColumn = Optional<string>.Implicit(DefaultColumnNames.Weight);
-
-            [Argument(ArgumentType.LastOccurenceWins, HelpText = "Column to use for grouping", ShortName = "group", SortOrder = 12)]
-            public Optional<string> GroupColumn = Optional<string>.Implicit(DefaultColumnNames.GroupId);
-
-            [Argument(ArgumentType.Required, HelpText = "Specifies the trainer kind, which determines the evaluator to be used.", SortOrder = 6)]
-=======
             [Argument(ArgumentType.AtMostOnce, HelpText = "Column to use for example weight", ShortName = "weight", SortOrder = 7)]
             public Optional<string> WeightColumn = Optional<string>.Implicit(DefaultColumnNames.Weight);
 
@@ -163,7 +143,6 @@
             public Optional<string> NameColumn = Optional<string>.Implicit(DefaultColumnNames.Name);
 
             [Argument(ArgumentType.Required, HelpText = "Specifies the trainer kind, which determines the evaluator to be used.", SortOrder = 5)]
->>>>>>> ae13dbb1
             public MacroUtils.TrainerKinds Kind = MacroUtils.TrainerKinds.SignatureBinaryClassifierTrainer;
         }
 
@@ -233,12 +212,8 @@
                     TransformModel = null,
                     LabelColumn = input.LabelColumn,
                     GroupColumn = input.GroupColumn,
-<<<<<<< HEAD
-                    WeightColumn = input.WeightColumn
-=======
                     WeightColumn = input.WeightColumn,
                     NameColumn = input.NameColumn
->>>>>>> ae13dbb1
                 };
 
                 if (transformModelVarName != null)
@@ -409,10 +384,7 @@
             combineArgs.LabelColumn = input.LabelColumn;
             combineArgs.WeightColumn = input.WeightColumn;
             combineArgs.GroupColumn = input.GroupColumn;
-<<<<<<< HEAD
-=======
             combineArgs.NameColumn = input.NameColumn;
->>>>>>> ae13dbb1
 
             // Set the input bindings for the CombineMetrics entry point.
             var combineInputBindingMap = new Dictionary<string, List<ParameterBinding>>();
@@ -461,20 +433,11 @@
             var eval = GetEvaluator(env, input.Kind);
 
             var perInst = EvaluateUtils.ConcatenatePerInstanceDataViews(env, eval, true, true, input.PerInstanceMetrics.Select(
-<<<<<<< HEAD
-                idv => RoleMappedData.CreateOpt(idv, new[]
-                {
-                    RoleMappedSchema.CreatePair(RoleMappedSchema.ColumnRole.Label, input.LabelColumn),
-                    RoleMappedSchema.CreatePair(RoleMappedSchema.ColumnRole.Weight, input.WeightColumn.Value),
-                    RoleMappedSchema.CreatePair(RoleMappedSchema.ColumnRole.Group, input.GroupColumn.Value)
-                })).ToArray(),
-=======
                 idv => new RoleMappedData(idv, opt: true,
                     RoleMappedSchema.ColumnRole.Label.Bind(input.LabelColumn),
                     RoleMappedSchema.ColumnRole.Weight.Bind(input.WeightColumn.Value),
                     RoleMappedSchema.ColumnRole.Group.Bind(input.GroupColumn),
                     RoleMappedSchema.ColumnRole.Name.Bind(input.NameColumn.Value))).ToArray(),
->>>>>>> ae13dbb1
                 out var variableSizeVectorColumnNames);
 
             var warnings = input.Warnings != null ? new List<IDataView>(input.Warnings) : new List<IDataView>();
